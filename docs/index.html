--- conflicted
+++ resolved
@@ -325,11 +325,7 @@
         </p>
 
         <p>
-<<<<<<< HEAD
-            <a href="#rp">RPs</a> can decide to receive the <code>SIOP Response</code> encrypted. To enable encryption, the registration parameter MUST use <code>id_token_encrypted_response_alg</code> and <code>id_token_encrypted_response_enc</code> according to OIDC Client Metadata [[?OIDC.Registration]].
-=======
-            <a href="#rp">RPs</a> can decide to receive the &lt;SIOP Response&gt; encrypted. To enable encryption, the registration parameter MUST use <code>id_token_encrypted_response_alg</code> and <code>id_token_encrypted_response_enc</code> according to OIDC Client Metadata. This specification RECOMMENDS the use of `ECDH-ES` with the `X25519` curve for JWE as explained in section <a href="#encryption">Encryption</a>.
->>>>>>> b26ebefe
+            <a href="#rp">RPs</a> can decide to receive the <code>SIOP Response</code> encrypted. To enable encryption, the registration parameter MUST use <code>id_token_encrypted_response_alg</code> and <code>id_token_encrypted_response_enc</code> according to OIDC Client Metadata [[?OIDC.Registration]]. This specification RECOMMENDS the use of `ECDH-ES` with the `X25519` curve for JWE as explained in section <a href="#encryption">Encryption</a>.
         </p>
 
         <h3>Request Object</h3>
